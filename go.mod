module github.com/zhangchl007/eventhubdemo

<<<<<<< HEAD
go 1.21.7
toolchain go1.24.1
=======
go 1.24.0
>>>>>>> 4b031ed3

require (
	github.com/Azure/azure-sdk-for-go/sdk/azidentity v1.8.0
	github.com/Azure/azure-sdk-for-go/sdk/messaging/azeventhubs v1.2.3
	github.com/Azure/azure-sdk-for-go/sdk/storage/azblob v1.5.0
	gopkg.in/yaml.v2 v2.4.0
)

require (
	github.com/Azure/azure-sdk-for-go/sdk/azcore v1.16.0 // indirect
	github.com/Azure/azure-sdk-for-go/sdk/internal v1.10.0 // indirect
	github.com/Azure/go-amqp v1.0.5 // indirect
	github.com/AzureAD/microsoft-authentication-library-for-go v1.2.2 // indirect
	github.com/golang-jwt/jwt/v5 v5.2.2 // indirect
	github.com/google/uuid v1.6.0 // indirect
	github.com/kylelemons/godebug v1.1.0 // indirect
	github.com/pkg/browser v0.0.0-20240102092130-5ac0b6a4141c // indirect
<<<<<<< HEAD
	golang.org/x/crypto v0.36.0 // indirect
	golang.org/x/net v0.38.0 // indirect
	golang.org/x/sys v0.31.0 // indirect
	golang.org/x/text v0.23.0 // indirect
=======
	golang.org/x/crypto v0.45.0 // indirect
	golang.org/x/net v0.47.0 // indirect
	golang.org/x/sys v0.38.0 // indirect
	golang.org/x/text v0.31.0 // indirect
>>>>>>> 4b031ed3
)<|MERGE_RESOLUTION|>--- conflicted
+++ resolved
@@ -1,11 +1,6 @@
 module github.com/zhangchl007/eventhubdemo
 
-<<<<<<< HEAD
-go 1.21.7
-toolchain go1.24.1
-=======
 go 1.24.0
->>>>>>> 4b031ed3
 
 require (
 	github.com/Azure/azure-sdk-for-go/sdk/azidentity v1.8.0
@@ -23,15 +18,8 @@
 	github.com/google/uuid v1.6.0 // indirect
 	github.com/kylelemons/godebug v1.1.0 // indirect
 	github.com/pkg/browser v0.0.0-20240102092130-5ac0b6a4141c // indirect
-<<<<<<< HEAD
-	golang.org/x/crypto v0.36.0 // indirect
-	golang.org/x/net v0.38.0 // indirect
-	golang.org/x/sys v0.31.0 // indirect
-	golang.org/x/text v0.23.0 // indirect
-=======
 	golang.org/x/crypto v0.45.0 // indirect
 	golang.org/x/net v0.47.0 // indirect
 	golang.org/x/sys v0.38.0 // indirect
 	golang.org/x/text v0.31.0 // indirect
->>>>>>> 4b031ed3
 )